--- conflicted
+++ resolved
@@ -1,26 +1,3 @@
-<<<<<<< HEAD
-PROJECT = emqttd
-PROJECT_DESCRIPTION = Erlang MQTT Broker
-PROJECT_VERSION = 2.3.11
-
-DEPS = goldrush gproc lager esockd ekka mochiweb pbkdf2 lager_syslog bcrypt clique jsx
-
-dep_goldrush     = git https://github.com/basho/goldrush 0.1.9
-dep_gproc        = git https://github.com/uwiger/gproc 0.8.0
-dep_getopt       = git https://github.com/jcomellas/getopt v0.8.2
-dep_lager        = git https://github.com/basho/lager 3.2.4
-dep_esockd       = git https://github.com/emqtt/esockd v5.2.2
-dep_ekka         = git https://github.com/emqtt/ekka v0.2.3
-dep_mochiweb     = git https://github.com/emqtt/mochiweb v4.2.2
-dep_pbkdf2       = git https://github.com/emqtt/pbkdf2 2.0.1
-dep_lager_syslog = git https://github.com/basho/lager_syslog 3.0.1
-dep_bcrypt       = git https://github.com/smarkets/erlang-bcrypt master
-dep_clique       = git https://github.com/emqtt/clique v0.3.10
-dep_jsx          = git https://github.com/talentdeficit/jsx v2.8.3
-
-ERLC_OPTS += +debug_info
-ERLC_OPTS += +'{parse_transform, lager_transform}'
-=======
 .PHONY: plugins tests
 
 PROJECT = emqx
@@ -34,18 +11,13 @@
 dep_esockd  = git-emqx https://github.com/emqx/esockd v5.4.3
 dep_ekka    = git-emqx https://github.com/emqx/ekka v0.5.1
 dep_cowboy  = hex-emqx 2.4.0
->>>>>>> 1797aadb
 
 NO_AUTOPATCH = cuttlefish
 
 ERLC_OPTS += +debug_info -DAPPLICATION=emqx
 
 BUILD_DEPS = cuttlefish
-<<<<<<< HEAD
-dep_cuttlefish = git https://github.com/emqtt/cuttlefish v2.0.11
-=======
 dep_cuttlefish = git-emqx https://github.com/emqx/cuttlefish v2.2.0
->>>>>>> 1797aadb
 
 #TEST_DEPS = emqx_ct_helplers
 #dep_emqx_ct_helplers = git git@github.com:emqx/emqx-ct-helpers
