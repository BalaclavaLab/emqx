.PHONY: plugins tests

PROJECT = emqx
PROJECT_DESCRIPTION = EMQ X Broker

DEPS = jsx gproc gen_rpc ekka esockd cowboy emqx_passwd replayq

<<<<<<< HEAD
dep_jsx         = git-emqx https://github.com/talentdeficit/jsx 2.9.0
dep_gproc       = git-emqx https://github.com/uwiger/gproc 0.8.0
dep_gen_rpc     = git-emqx https://github.com/emqx/gen_rpc 2.3.1
dep_esockd      = git-emqx https://github.com/emqx/esockd v5.4.4
dep_ekka        = git-emqx https://github.com/emqx/ekka v0.5.4
dep_cowboy      = git-emqx https://github.com/ninenines/cowboy 2.6.1
dep_emqx_passwd = git-emqx https://github.com/emqx/emqx-passwd win30
dep_replayq     = git-emqx https://github.com/emqx/replayq v0.1.1
=======
dep_jsx     = git-emqx https://github.com/talentdeficit/jsx 2.9.0
dep_gproc   = git-emqx https://github.com/uwiger/gproc 0.8.0
dep_gen_rpc = git-emqx https://github.com/emqx/gen_rpc 2.3.1
dep_esockd  = git-emqx https://github.com/emqx/esockd v5.4.4
dep_ekka    = git-emqx https://github.com/emqx/ekka v0.5.5
dep_cowboy  = git-emqx https://github.com/ninenines/cowboy 2.6.1
dep_replayq = git-emqx https://github.com/emqx/replayq v0.1.1
>>>>>>> 2ed5cb3b

NO_AUTOPATCH = cuttlefish

ERLC_OPTS += +debug_info -DAPPLICATION=emqx

BUILD_DEPS = cuttlefish
<<<<<<< HEAD
dep_cuttlefish = git-emqx https://github.com/emqx/cuttlefish win30
=======
dep_cuttlefish = git-emqx https://github.com/emqx/cuttlefish v2.2.2
>>>>>>> 2ed5cb3b

CUR_BRANCH := $(shell git branch | grep -e "^*" | cut -d' ' -f 2)
BRANCH := $(if $(filter $(CUR_BRANCH), master develop), $(CUR_BRANCH), develop)

TEST_DEPS = emqx_ct_helpers
dep_emqx_ct_helpers = git-emqx https://github.com/emqx/emqx-ct-helpers.git v1.0

TEST_ERLC_OPTS += +debug_info -DAPPLICATION=emqx

EUNIT_OPTS = verbose

# CT_SUITES = emqx_bridge
## emqx_trie emqx_router emqx_frame emqx_mqtt_compat

CT_SUITES = emqx emqx_client emqx_zone emqx_banned emqx_session \
			emqx_broker emqx_cm emqx_frame emqx_guid emqx_inflight emqx_json \
			emqx_keepalive emqx_lib emqx_metrics emqx_mod emqx_mod_sup emqx_mqtt_caps \
			emqx_mqtt_props emqx_mqueue emqx_net emqx_pqueue emqx_router emqx_sm \
			emqx_tables emqx_time emqx_topic emqx_trie emqx_vm emqx_mountpoint \
			emqx_listeners emqx_protocol emqx_pool emqx_shared_sub emqx_bridge \
			emqx_hooks emqx_batch emqx_sequence emqx_pmon emqx_pd emqx_gc emqx_ws_connection \
			emqx_packet emqx_connection emqx_tracer emqx_sys_mon emqx_message emqx_os_mon \
            emqx_vm_mon emqx_alarm_handler emqx_rpc emqx_flapping

CT_NODE_NAME = emqxct@127.0.0.1
CT_OPTS = -cover test/ct.cover.spec -erl_args -name $(CT_NODE_NAME)

COVER = true

PLT_APPS = sasl asn1 ssl syntax_tools runtime_tools crypto xmerl os_mon inets public_key ssl compiler mnesia
DIALYZER_DIRS := ebin/
DIALYZER_OPTS := --verbose --statistics -Werror_handling -Wrace_conditions #-Wunmatched_returns

$(shell [ -f erlang.mk ] || curl -s -o erlang.mk https://raw.githubusercontent.com/emqx/erlmk/win30/erlang.mk)
include erlang.mk

clean:: gen-clean

.PHONY: gen-clean
gen-clean:
	@rm -rf bbmustache
	@rm -f etc/gen.emqx.conf

bbmustache:
	$(verbose) git clone https://github.com/soranoba/bbmustache.git && cd bbmustache && ./rebar3 compile && cd ..

# This hack is to generate a conf file for testing
# relx overlay is used for release
etc/gen.emqx.conf: bbmustache etc/emqx.conf
	$(verbose) erl -noshell -pa bbmustache/_build/default/lib/bbmustache/ebin -eval \
		"{ok, Temp} = file:read_file('etc/emqx.conf'), \
		{ok, Vars0} = file:consult('vars'), \
		Vars = [{atom_to_list(N), list_to_binary(V)} || {N, V} <- Vars0], \
		Targ = bbmustache:render(Temp, Vars), \
		ok = file:write_file('etc/gen.emqx.conf', Targ), \
		halt(0)."

CUTTLEFISH_SCRIPT = _build/default/lib/cuttlefish/cuttlefish

app.config: $(CUTTLEFISH_SCRIPT) etc/gen.emqx.conf
	$(verbose) $(CUTTLEFISH_SCRIPT) -l info -e etc/ -c etc/gen.emqx.conf -i priv/emqx.schema -d data/

ct: app.config

rebar-cover:
	@rebar3 cover

coveralls:
	@rebar3 coveralls send


$(CUTTLEFISH_SCRIPT): rebar-deps
	@if [ ! -f cuttlefish ]; then make -C _build/default/lib/cuttlefish; fi

rebar-xref:
	@rebar3 xref

rebar-deps:
	@rebar3 get-deps

rebar-eunit: $(CUTTLEFISH_SCRIPT)
	@rebar3 eunit -v

rebar-compile:
	@rebar3 compile

rebar-ct-setup: app.config
	@rebar3 as test compile
	@ln -s -f '../../../../etc' _build/test/lib/emqx/
	@ln -s -f '../../../../data' _build/test/lib/emqx/

rebar-ct: rebar-ct-setup
	@rebar3 ct -v --readable=false --name $(CT_NODE_NAME) --suite=$(shell echo $(foreach var,$(CT_SUITES),test/$(var)_SUITE) | tr ' ' ',')

## Run one single CT with rebar3
## e.g. make ct-one-suite suite=emqx_bridge
ct-one-suite: rebar-ct-setup
	@rebar3 ct -v --readable=false --name $(CT_NODE_NAME) --suite=$(suite)_SUITE

rebar-clean:
	@rebar3 clean

distclean::
	@rm -rf _build cover deps logs log data
	@rm -f rebar.lock compile_commands.json cuttlefish<|MERGE_RESOLUTION|>--- conflicted
+++ resolved
@@ -5,35 +5,21 @@
 
 DEPS = jsx gproc gen_rpc ekka esockd cowboy emqx_passwd replayq
 
-<<<<<<< HEAD
 dep_jsx         = git-emqx https://github.com/talentdeficit/jsx 2.9.0
 dep_gproc       = git-emqx https://github.com/uwiger/gproc 0.8.0
 dep_gen_rpc     = git-emqx https://github.com/emqx/gen_rpc 2.3.1
 dep_esockd      = git-emqx https://github.com/emqx/esockd v5.4.4
-dep_ekka        = git-emqx https://github.com/emqx/ekka v0.5.4
+dep_ekka        = git-emqx https://github.com/emqx/ekka v0.5.5
 dep_cowboy      = git-emqx https://github.com/ninenines/cowboy 2.6.1
 dep_emqx_passwd = git-emqx https://github.com/emqx/emqx-passwd win30
 dep_replayq     = git-emqx https://github.com/emqx/replayq v0.1.1
-=======
-dep_jsx     = git-emqx https://github.com/talentdeficit/jsx 2.9.0
-dep_gproc   = git-emqx https://github.com/uwiger/gproc 0.8.0
-dep_gen_rpc = git-emqx https://github.com/emqx/gen_rpc 2.3.1
-dep_esockd  = git-emqx https://github.com/emqx/esockd v5.4.4
-dep_ekka    = git-emqx https://github.com/emqx/ekka v0.5.5
-dep_cowboy  = git-emqx https://github.com/ninenines/cowboy 2.6.1
-dep_replayq = git-emqx https://github.com/emqx/replayq v0.1.1
->>>>>>> 2ed5cb3b
 
 NO_AUTOPATCH = cuttlefish
 
 ERLC_OPTS += +debug_info -DAPPLICATION=emqx
 
 BUILD_DEPS = cuttlefish
-<<<<<<< HEAD
-dep_cuttlefish = git-emqx https://github.com/emqx/cuttlefish win30
-=======
 dep_cuttlefish = git-emqx https://github.com/emqx/cuttlefish v2.2.2
->>>>>>> 2ed5cb3b
 
 CUR_BRANCH := $(shell git branch | grep -e "^*" | cut -d' ' -f 2)
 BRANCH := $(if $(filter $(CUR_BRANCH), master develop), $(CUR_BRANCH), develop)
