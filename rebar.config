--- conflicted
+++ resolved
@@ -61,11 +61,7 @@
     , {getopt, "1.0.1"}
     , {snabbkaffe, {git, "https://github.com/kafka4beam/snabbkaffe.git", {tag, "0.13.0"}}}
     , {hocon, {git, "https://github.com/emqx/hocon.git", {tag, "0.10.3"}}}
-<<<<<<< HEAD
-    , {emqx_http_lib, {git, "https://github.com/emqx/emqx_http_lib.git", {tag, "0.2.1"}}}
-=======
     , {emqx_http_lib, {git, "https://github.com/emqx/emqx_http_lib.git", {tag, "0.3.0"}}}
->>>>>>> bb417e44
     , {esasl, {git, "https://github.com/emqx/esasl", {tag, "0.1.0"}}}
     ]}.
 
