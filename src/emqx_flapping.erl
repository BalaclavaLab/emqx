--- conflicted
+++ resolved
@@ -24,11 +24,6 @@
 -behaviour(gen_statem).
 
 -export([start_link/0]).
-<<<<<<< HEAD
-
-%% This module is used to garbage clean the flapping records
-=======
->>>>>>> 4974eab2
 
 %% gen_statem callbacks
 -export([ init/1
@@ -105,22 +100,12 @@
 %%--------------------------------------------------------------------
 %% gen_statem callbacks
 %%--------------------------------------------------------------------
-<<<<<<< HEAD
 -spec(start_link() -> startlink_ret()).
 start_link() ->
     gen_statem:start_link({local, ?MODULE}, ?MODULE, [], []).
 
 init([]) ->
     TimerInterval = emqx_config:get_env(flapping_clean_interval, ?default_flapping_clean_interval),
-=======
-
--spec(start_link() -> startlink_ret()).
-start_link() ->
-    gen_statem:start_link({local, ?MODULE}, ?MODULE, [], []).
-
-init([]) ->
-    Interval = emqx_config:get_env(flapping_clean_interval, 3600000),
->>>>>>> 4974eab2
     TabOpts = [ public
               , set
               , {keypos, 2}
