%%--------------------------------------------------------------------
%% Copyright (c) 2019 EMQ Technologies Co., Ltd. All Rights Reserved.
%%
%% Licensed under the Apache License, Version 2.0 (the "License");
%% you may not use this file except in compliance with the License.
%% You may obtain a copy of the License at
%%
%%     http://www.apache.org/licenses/LICENSE-2.0
%%
%% Unless required by applicable law or agreed to in writing, software
%% distributed under the License is distributed on an "AS IS" BASIS,
%% WITHOUT WARRANTIES OR CONDITIONS OF ANY KIND, either express or implied.
%% See the License for the specific language governing permissions and
%% limitations under the License.
%%--------------------------------------------------------------------

%% MQTT Protocol
-module(emqx_protocol).

-include("emqx.hrl").
-include("emqx_mqtt.hrl").
-include("logger.hrl").
-include("types.hrl").

-logger_header("[Protocol]").

-export([ info/1
        , info/2
        , attrs/1
        , caps/1
        ]).

-export([ init/2
        , handle_in/2
        , handle_deliver/2
        , handle_out/2
        , handle_timeout/3
        , terminate/2
        ]).

-export_type([proto_state/0]).

-record(protocol, {
          proto_name    :: binary(),
          proto_ver     :: emqx_types:version(),
          client        :: emqx_types:client(),
          session       :: emqx_session:session(),
          keepalive     :: non_neg_integer(),
          will_msg      :: emqx_types:message(),
          enable_acl    :: boolean(),
          topic_aliases :: maybe(map()),
          alias_maximum :: maybe(map())
         }).

-opaque(proto_state() :: #protocol{}).

-spec(info(proto_state()) -> emqx_types:infos()).
info(#protocol{proto_name = ProtoName,
               proto_ver  = ProtoVer,
               client     = Client,
               session    = Session,
               keepalive  = Keepalive,
               will_msg   = WillMsg,
               topic_aliases = Aliases}) ->
    #{proto_name => ProtoName,
      proto_ver => ProtoVer,
      client => Client,
      session => emqx_session:info(Session),
      keepalive => Keepalive,
      will_msg => WillMsg,
      topic_aliases => Aliases
     }.

-spec(info(atom(), proto_state()) -> term()).
info(proto_name, #protocol{proto_name = ProtoName}) ->
    ProtoName;
info(proto_ver, #protocol{proto_ver = ProtoVer}) ->
    ProtoVer;
info(client, #protocol{client = Client}) ->
    Client;
info(zone, #protocol{client = #{zone := Zone}}) ->
    Zone;
info(client_id, #protocol{client = #{client_id := ClientId}}) ->
    ClientId;
info(session, #protocol{session = Session}) ->
    Session;
info(keepalive, #protocol{keepalive = Keepalive}) ->
    Keepalive;
info(topic_aliases, #protocol{topic_aliases = Aliases}) ->
    Aliases.

attrs(#protocol{proto_name = ProtoName,
                proto_ver  = ProtoVer,
                client     = Client,
                session    = Session,
                keepalive  = Keepalive}) ->
    #{proto_name => ProtoName,
      proto_ver  => ProtoVer,
      client     => Client,
      session    => emqx_session:attrs(Session),
      keepalive  => Keepalive
     }.

caps(#protocol{client = #{zone := Zone}}) ->
    emqx_mqtt_caps:get_caps(Zone).

-spec(init(map(), proplists:proplist()) -> proto_state()).
init(ConnInfo, Options) ->
    Zone = proplists:get_value(zone, Options),
    Peercert = maps:get(peercert, ConnInfo, undefined),
    Username = peer_cert_as_username(Peercert, Options),
    Mountpoint = emqx_zone:get_env(Zone, mountpoint),
    EnableAcl = emqx_zone:get_env(Zone, enable_acl, true),
    Client = maps:merge(#{zone         => Zone,
                          username     => Username,
                          mountpoint   => Mountpoint,
                          is_bridge    => false,
                          is_superuser => false
                         }, ConnInfo),
    #protocol{proto_ver  = ?MQTT_PROTO_V4,
              proto_name = <<"MQTT">>,
              client     = Client,
              %%mountfun   = MountFun,
              enable_acl = EnableAcl
             }.

peer_cert_as_username(Peercert, Options) ->
    case proplists:get_value(peer_cert_as_username, Options) of
        cn  -> esockd_peercert:common_name(Peercert);
        dn  -> esockd_peercert:subject(Peercert);
        crt -> Peercert;
        _   -> undefined
    end.

%%--------------------------------------------------------------------
%% Handle incoming packet
%%--------------------------------------------------------------------

-spec(handle_in(emqx_types:packet(), proto_state())
      -> {ok, proto_state()}
       | {ok, emqx_types:packet(), proto_state()}
       | {error, Reason :: term(), proto_state()}
       | {stop, Error :: atom(), proto_state()}).
handle_in(?CONNECT_PACKET(#mqtt_packet_connect{client_id = ClientId} = ConnPkt),
          PState) ->
    ok = emqx_logger:set_metadata_client_id(ClientId),
    case pipeline([fun validate_in/2,
                   fun preprocess_props/2,
                   fun check_connect/2,
                   fun enrich_pstate/2,
                   fun auth_connect/2], ConnPkt, PState) of
        {ok, NConnPkt, NPState} ->
            handle_connect(NConnPkt, NPState);
        {error, ReasonCode, NPState} ->
            handle_out({disconnect, ReasonCode}, NPState)
    end;

handle_in(Packet = ?PUBLISH_PACKET(QoS, Topic, PacketId), PState) ->
    case pipeline([fun validate_in/2,
                   fun preprocess_props/2,
                   fun check_publish/2], Packet, PState) of
        {ok, NPacket, NPState} ->
            handle_publish(NPacket, NPState);
        {error, ReasonCode, PState1} ->
            ?LOG(warning, "Cannot publish message to ~s due to ~s",
                 [Topic, emqx_reason_codes:text(ReasonCode)]),
            handle_puback(QoS, PacketId, ReasonCode, PState1)
    end;

handle_in(?PUBACK_PACKET(PacketId, ReasonCode), PState = #protocol{session = Session}) ->
    case emqx_session:puback(PacketId, ReasonCode, Session) of
        {ok, NSession} ->
            {ok, PState#protocol{session = NSession}};
        {ok, Publishes, NSession} ->
            handle_out({publish, Publishes}, PState#protocol{session = NSession});
        {error, _NotFound} ->
            {ok, PState}
    end;

handle_in(?PUBREC_PACKET(PacketId, ReasonCode), PState = #protocol{session = Session}) ->
    case emqx_session:pubrec(PacketId, ReasonCode, Session) of
        {ok, NSession} ->
            handle_out({pubrel, PacketId}, PState#protocol{session = NSession});
        {error, ReasonCode} ->
            handle_out({pubrel, PacketId, ReasonCode}, PState)
    end;

handle_in(?PUBREL_PACKET(PacketId, ReasonCode), PState = #protocol{session = Session}) ->
    case emqx_session:pubrel(PacketId, ReasonCode, Session) of
        {ok, NSession} ->
            handle_out({pubcomp, PacketId}, PState#protocol{session = NSession});
        {error, ReasonCode} ->
            handle_out({pubcomp, PacketId, ReasonCode}, PState)
    end;

handle_in(?PUBCOMP_PACKET(PacketId, ReasonCode), PState = #protocol{session = Session}) ->
    case emqx_session:pubcomp(PacketId, ReasonCode, Session) of
        {ok, NSession} ->
            {ok, PState#protocol{session = NSession}};
        {ok, Publishes, NSession} ->
            handle_out({publish, Publishes}, PState#protocol{session = NSession});
        {error, _NotFound} ->
            {ok, PState}
    end;

handle_in(Packet = ?SUBSCRIBE_PACKET(PacketId, Properties, TopicFilters),
          PState = #protocol{client = Client}) ->
    case validate_in(Packet, PState) of
        ok ->
            ok = emqx_hooks:run('client.subscribe',
                                [Client, Properties, TopicFilters]),
            TopicFilters1 = enrich_subid(Properties, TopicFilters),
            {ReasonCodes, PState1} = handle_subscribe(TopicFilters1, PState),
            handle_out({suback, PacketId, ReasonCodes}, PState1);
        {error, ReasonCode} ->
            handle_out({disconnect, ReasonCode}, PState)
    end;

handle_in(Packet = ?UNSUBSCRIBE_PACKET(PacketId, Properties, TopicFilters),
          PState = #protocol{client = Client}) ->
    case validate_in(Packet, PState) of
        ok ->
            ok = emqx_hooks:run('client.unsubscribe',
                                [Client, Properties, TopicFilters]),
            {ReasonCodes, PState1} = handle_unsubscribe(TopicFilters, PState),
            handle_out({unsuback, PacketId, ReasonCodes}, PState1);
        {error, ReasonCode} ->
            handle_out({disconnect, ReasonCode}, PState)
    end;

handle_in(?PACKET(?PINGREQ), PState) ->
    {ok, ?PACKET(?PINGRESP), PState};

handle_in(?DISCONNECT_PACKET(?RC_SUCCESS), PState) ->
    %% Clear will msg
    {stop, normal, PState#protocol{will_msg = undefined}};

handle_in(?DISCONNECT_PACKET(RC), PState = #protocol{proto_ver = Ver}) ->
    %% TODO:
    %% {stop, {shutdown, abnormal_disconnet}, PState};
    {sto, {shutdown, emqx_reason_codes:name(RC, Ver)}, PState};

handle_in(?AUTH_PACKET(), PState) ->
    %%TODO: implement later.
    {ok, PState};

handle_in(Packet, PState) ->
    io:format("In: ~p~n", [Packet]),
    {ok, PState}.

%%--------------------------------------------------------------------
%% Handle delivers
%%--------------------------------------------------------------------

handle_deliver(Delivers, PState = #protocol{client = Client, session = Session})
  when is_list(Delivers) ->
    case emqx_session:deliver(Delivers, Session) of
        {ok, Publishes, NSession} ->
            Packets = lists:map(fun({publish, PacketId, Msg}) ->
                                        Msg0 = emqx_hooks:run_fold('message.deliver', [Client], Msg),
                                        Msg1 = emqx_message:update_expiry(Msg0),
                                        Msg2 = emqx_mountpoint:unmount(maps:get(mountpoint, Client), Msg1),
                                        emqx_packet:from_message(PacketId, Msg2)
                                end, Publishes),
            {ok, Packets, PState#protocol{session = NSession}};
        {ok, NSession} ->
            {ok, PState#protocol{session = NSession}}
    end.

%%--------------------------------------------------------------------
%% Handle puback
%%--------------------------------------------------------------------

handle_puback(?QOS_0, _PacketId, ReasonCode, PState) ->
    handle_out({puberr, ReasonCode}, PState);
handle_puback(?QOS_1, PacketId, ReasonCode, PState) ->
    handle_out({puback, PacketId, ReasonCode}, PState);
handle_puback(?QOS_2, PacketId, ReasonCode, PState) ->
    handle_out({pubrec, PacketId, ReasonCode}, PState).

%%--------------------------------------------------------------------
%% Handle outgoing packet
%%--------------------------------------------------------------------

handle_out({connack, ?RC_SUCCESS, SP}, PState = #protocol{client = Client}) ->
    ok = emqx_hooks:run('client.connected',
                        [Client, ?RC_SUCCESS, info(PState)]),
    Props = #{}, %% TODO: ...
    {ok, ?CONNACK_PACKET(?RC_SUCCESS, SP, Props), PState};

handle_out({connack, ReasonCode}, PState = #protocol{client = Client,
                                                     proto_ver = ProtoVer}) ->
    ok = emqx_hooks:run('client.connected', [Client, ReasonCode, info(PState)]),
    ReasonCode1 = if
                      ProtoVer == ?MQTT_PROTO_V5 -> ReasonCode;
                      true -> emqx_reason_codes:compat(connack, ReasonCode)
                  end,
    Reason = emqx_reason_codes:name(ReasonCode1, ProtoVer),
    {error, Reason, ?CONNACK_PACKET(ReasonCode1), PState};

handle_out({publish, Publishes}, PState = #protocol{client = Client = #{mountpoint := Mountpoint}}) ->
    Mount = fun(Msg) -> emqx_mountpoint:mount(Mountpoint, Msg) end,
    Packets = lists:map(
                fun({publish, PacketId, Msg}) ->
                        Msg1 = emqx_hooks:run_fold('message.deliver', [Client], Msg),
                        Msg2 = Mount(emqx_message:update_expiry(Msg1)),
                        emqx_packet:from_message(PacketId, Msg2)
                end, Publishes),
    {ok, Packets, PState};

handle_out({publish, PacketId, Msg}, PState = #protocol{client = Client}) ->
    Msg0 = emqx_hooks:run_fold('message.deliver', [Client], Msg),
    Msg1 = emqx_message:update_expiry(Msg0),
    Msg2 = emqx_mountpoint:unmount(maps:get(mountpoint, Client), Msg1),
    {ok, emqx_packet:from_message(PacketId, Msg2), PState};

%% TODO: How to handle the err?
handle_out({puberr, _ReasonCode}, PState) ->
    {ok, PState};

handle_out({puback, PacketId, ReasonCode}, PState) ->
    {ok, ?PUBACK_PACKET(PacketId, ReasonCode), PState};

handle_out({pubrel, PacketId}, PState) ->
    {ok, ?PUBREL_PACKET(PacketId), PState};
handle_out({pubrel, PacketId, ReasonCode}, PState) ->
    {ok, ?PUBREL_PACKET(PacketId, ReasonCode), PState};

handle_out({pubrec, PacketId, ReasonCode}, PState) ->
    {ok, ?PUBREC_PACKET(PacketId, ReasonCode), PState};

handle_out({pubcomp, PacketId}, PState) ->
    {ok, ?PUBCOMP_PACKET(PacketId), PState};
handle_out({pubcomp, PacketId, ReasonCode}, PState) ->
    {ok, ?PUBCOMP_PACKET(PacketId, ReasonCode), PState};

handle_out({suback, PacketId, ReasonCodes}, PState = #protocol{proto_ver = ?MQTT_PROTO_V5}) ->
    %% TODO: ACL Deny
    {ok, ?SUBACK_PACKET(PacketId, ReasonCodes), PState};
handle_out({suback, PacketId, ReasonCodes}, PState) ->
    %% TODO: ACL Deny
    ReasonCodes1 = [emqx_reason_codes:compat(suback, RC) || RC <- ReasonCodes],
    {ok, ?SUBACK_PACKET(PacketId, ReasonCodes1), PState};

handle_out({unsuback, PacketId, ReasonCodes}, PState = #protocol{proto_ver = ?MQTT_PROTO_V5}) ->
    {ok, ?UNSUBACK_PACKET(PacketId, ReasonCodes), PState};
%% Ignore reason codes if not MQTT5
handle_out({unsuback, PacketId, _ReasonCodes}, PState) ->
    {ok, ?UNSUBACK_PACKET(PacketId), PState};

handle_out(Packet, State) ->
    io:format("Out: ~p~n", [Packet]),
    {ok, State}.

%%--------------------------------------------------------------------
%% Handle timeout
%%--------------------------------------------------------------------

handle_timeout(TRef, Msg, PState = #protocol{session = Session}) ->
    case emqx_session:timeout(TRef, Msg, Session) of
        {ok, NSession} ->
            {ok, PState#protocol{session = NSession}};
        {ok, Publishes, NSession} ->
            handle_out({publish, Publishes}, PState#protocol{session = NSession})
    end.

terminate(Reason, _PState) ->
    io:format("Terminated for ~p~n", [Reason]),
    ok.

%%--------------------------------------------------------------------
%% Validate incoming packet
%%--------------------------------------------------------------------

-spec(validate_in(emqx_types:packet(), proto_state())
      -> ok | {error, emqx_types:reason_code()}).
validate_in(Packet, _PState) ->
    try emqx_packet:validate(Packet) of
        true -> ok
    catch
        error:protocol_error ->
            {error, ?RC_PROTOCOL_ERROR};
        error:subscription_identifier_invalid ->
            {error, ?RC_SUBSCRIPTION_IDENTIFIERS_NOT_SUPPORTED};
        error:topic_alias_invalid ->
            {error, ?RC_TOPIC_ALIAS_INVALID};
        error:topic_filters_invalid ->
            {error, ?RC_TOPIC_FILTER_INVALID};
        error:topic_name_invalid ->
            {error, ?RC_TOPIC_FILTER_INVALID};
        error:_Reason ->
            {error, ?RC_MALFORMED_PACKET}
    end.

%%--------------------------------------------------------------------
%% PreProcess Properties
%%--------------------------------------------------------------------

preprocess_props(#mqtt_packet_connect{
                    properties = #{'Topic-Alias-Maximum' := Max}
                   },
                 PState = #protocol{alias_maximum = AliasMaximum}) ->
    {ok, PState#protocol{alias_maximum = AliasMaximum#{outbound => Max}}};

preprocess_props(Packet = #mqtt_packet{variable = Publish}, PState) ->
    case preprocess_props(Publish, PState) of
        {ok, Publish1, PState1} ->
            {ok, Packet#mqtt_packet{variable = Publish1}, PState1};
        Error -> Error
    end;

preprocess_props(Publish = #mqtt_packet_publish{topic_name = <<>>,
                                                properties = #{'Topic-Alias' := AliasId}
                                               },
                 PState = #protocol{topic_aliases = TopicAliases}) ->
    case maps:find(AliasId, TopicAliases) of
        {ok, Topic} ->
            {ok, Publish#mqtt_packet_publish{topic_name = Topic}, PState};
        false -> {error, ?RC_TOPIC_ALIAS_INVALID}
    end;

preprocess_props(Publish = #mqtt_packet_publish{topic_name = Topic,
                                                properties = #{'Topic-Alias' := AliasId}
                                               },
                 PState = #protocol{topic_aliases = Aliases}) ->
    Aliases1 = maps:put(AliasId, Topic, Aliases),
    {ok, Publish, PState#protocol{topic_aliases = Aliases1}};

preprocess_props(Packet, PState) ->
    {ok, Packet, PState}.

%%--------------------------------------------------------------------
%% Check Connect Packet
%%--------------------------------------------------------------------

check_connect(ConnPkt, PState) ->
    pipeline([fun check_proto_ver/2,
              fun check_client_id/2,
              %%fun check_flapping/2,
              fun check_banned/2,
              fun check_will_topic/2,
              fun check_will_retain/2], ConnPkt, PState).

check_proto_ver(#mqtt_packet_connect{proto_ver  = Ver,
                                     proto_name = Name}, _PState) ->
    case lists:member({Ver, Name}, ?PROTOCOL_NAMES) of
        true  -> ok;
        false -> {error, ?RC_PROTOCOL_ERROR}
    end.

%% MQTT3.1 does not allow null clientId
check_client_id(#mqtt_packet_connect{proto_ver = ?MQTT_PROTO_V3,
                                     client_id = <<>>}, _PState) ->
    {error, ?RC_CLIENT_IDENTIFIER_NOT_VALID};

%% Issue#599: Null clientId and clean_start = false
check_client_id(#mqtt_packet_connect{client_id   = <<>>,
                                     clean_start = false}, _PState) ->
    {error, ?RC_CLIENT_IDENTIFIER_NOT_VALID};
check_client_id(#mqtt_packet_connect{client_id   = <<>>,
                                     clean_start = true}, _PState) ->
    ok;
check_client_id(#mqtt_packet_connect{client_id = ClientId},
                #protocol{client = #{zone := Zone}}) ->
    Len = byte_size(ClientId),
    MaxLen = emqx_zone:get_env(Zone, max_clientid_len),
    case (1 =< Len) andalso (Len =< MaxLen) of
        true  -> ok;
        false -> {error, ?RC_CLIENT_IDENTIFIER_NOT_VALID}
    end.

check_banned(#mqtt_packet_connect{client_id = ClientId,
                                  username = Username},
             #protocol{client = Client = #{zone := Zone}}) ->
    case emqx_zone:get_env(Zone, enable_ban, false) of
        true ->
            case emqx_banned:check(Client#{client_id => ClientId,
                                           username  => Username}) of
                true  -> {error, ?RC_BANNED};
                false -> ok
            end;
        false -> ok
    end.

check_will_topic(#mqtt_packet_connect{will_flag = false}, _PState) ->
    ok;
check_will_topic(#mqtt_packet_connect{will_topic = WillTopic}, _PState) ->
    try emqx_topic:validate(WillTopic) of
        true -> ok
    catch error:_Error ->
        {error, ?RC_TOPIC_NAME_INVALID}
    end.

check_will_retain(#mqtt_packet_connect{will_retain = false}, _PState) ->
    ok;
check_will_retain(#mqtt_packet_connect{will_retain = true},
                  #protocol{client = #{zone := Zone}}) ->
    case emqx_zone:get_env(Zone, mqtt_retain_available, true) of
        true  -> ok;
        false -> {error, ?RC_RETAIN_NOT_SUPPORTED}
    end.

%%--------------------------------------------------------------------
%% Enrich state
%%--------------------------------------------------------------------

enrich_pstate(#mqtt_packet_connect{proto_name = ProtoName,
                                   proto_ver  = ProtoVer,
                                   keepalive  = Keepalive,
                                   client_id  = ClientId,
                                   username   = Username,
                                   is_bridge  = IsBridge
                                  },
              PState = #protocol{client = Client}) ->
    Client1 = maps:merge(Client, #{client_id => ClientId,
                                   username  => Username,
                                   is_bridge => IsBridge
                                  }),
    {ok, PState#protocol{proto_name = ProtoName,
                         proto_ver  = ProtoVer,
                         client     = Client1,
                         keepalive  = Keepalive}}.

%%--------------------------------------------------------------------
%% Auth Connect
%%--------------------------------------------------------------------

auth_connect(#mqtt_packet_connect{client_id = ClientId,
                                  username  = Username,
                                  password  = Password},
             PState = #protocol{client = Client}) ->
    case emqx_access_control:authenticate(Client#{password => Password}) of
        {ok, AuthResult} ->
            {ok, PState#protocol{client = maps:merge(Client, AuthResult)}};
        {error, Reason} ->
            ?LOG(warning, "Client ~s (Username: '~s') login failed for ~p",
                 [ClientId, Username, Reason]),
            {error, Reason}
    end.

%%--------------------------------------------------------------------
%% Handle Connect
%%--------------------------------------------------------------------

handle_connect(ConnPkt, PState) ->
    case open_session(ConnPkt, PState) of
        {ok, Session, SP} ->
            WillMsg = emqx_packet:will_msg(ConnPkt),
            handle_out({connack, ?RC_SUCCESS, sp(SP)},
                       PState#protocol{session = Session, will_msg = WillMsg});
        {error, Reason} ->
            %% TODO: Unknown error?
            ?LOG(error, "Failed to open session: ~p", [Reason]),
            handle_out({connack, ?RC_UNSPECIFIED_ERROR}, PState)
    end.

%%--------------------------------------------------------------------
%% Open session
%%--------------------------------------------------------------------

open_session(#mqtt_packet_connect{clean_start = CleanStart,
                                  properties  = ConnProps},
             #protocol{client = Client = #{zone := Zone}}) ->
    MaxInflight = maps:get('Receive-Maximum', ConnProps,
                           emqx_zone:get_env(Zone, max_inflight, 65535)),
    Interval = maps:get('Session-Expiry-Interval', ConnProps,
                        emqx_zone:get_env(Zone, session_expiry_interval, 0)),
    emqx_cm:open_session(CleanStart, Client, #{max_inflight => MaxInflight,
                                               expiry_interval => Interval
                                              }).

%%--------------------------------------------------------------------
%% Handle Publish Message: Client -> Broker
%%--------------------------------------------------------------------


%% Check Publish
check_publish(Packet, PState) ->
    pipeline([fun check_pub_alias/2,
              fun check_pub_caps/2,
              fun check_pub_acl/2], Packet, PState).

%% Check Pub Alias
check_pub_alias(#mqtt_packet{
                   variable = #mqtt_packet_publish{
                                 properties = #{'Topic-Alias' := AliasId}
                                }
                  },
                #protocol{alias_maximum = Limits}) ->
    case (Limits == undefined)
            orelse (Max = maps:get(inbound, Limits, 0)) == 0
                orelse (AliasId > Max) of
        true  -> {error, ?RC_TOPIC_ALIAS_INVALID};
        false -> ok
    end;
check_pub_alias(_Packet, _PState) -> ok.

%% Check Pub Caps
check_pub_caps(#mqtt_packet{header = #mqtt_packet_header{qos = QoS,
                                                         retain = Retain
                                                        }},
               #protocol{client = #{zone := Zone}}) ->
    emqx_mqtt_caps:check_pub(Zone, #{qos => QoS, retain => Retain}).

%% Check Pub ACL
check_pub_acl(_Packet, #protocol{enable_acl = false}) ->
    ok;
check_pub_acl(_Packet, #protocol{client = #{is_superuser := true}}) ->
    ok;
check_pub_acl(#mqtt_packet{variable = #mqtt_packet_publish{topic_name = Topic}},
              #protocol{client = Client}) ->
    case emqx_access_control:check_acl(Client, publish, Topic) of
        allow -> ok;
        deny  -> {error, ?RC_NOT_AUTHORIZED}
    end.

handle_publish(Packet = ?PUBLISH_PACKET(_QoS, _Topic, PacketId),
               PState = #protocol{client = Client = #{mountpoint := MountPoint}}) ->
    %% TODO: ugly... publish_to_msg(...)
    Mount = fun(Msg) -> emqx_mountpoint:mount(MountPoint, Msg) end,
    Msg1 = emqx_packet:to_message(Client, Packet),
    Msg2 = Mount(emqx_message:set_flag(dup, false, Msg1)),
    handle_publish(PacketId, Msg2, PState).

handle_publish(_PacketId, Msg = #message{qos = ?QOS_0}, PState) ->
    _ = emqx_broker:publish(Msg),
    {ok, PState};

handle_publish(PacketId, Msg = #message{qos = ?QOS_1}, PState) ->
    Results = emqx_broker:publish(Msg),
    ReasonCode = emqx_reason_codes:puback(Results),
    handle_out({puback, PacketId, ReasonCode}, PState);

handle_publish(PacketId, Msg = #message{qos = ?QOS_2},
               PState = #protocol{session = Session}) ->
    case emqx_session:publish(PacketId, Msg, Session) of
        {ok, Results, NSession} ->
            ReasonCode = emqx_reason_codes:puback(Results),
            handle_out({pubrec, PacketId, ReasonCode},
                       PState#protocol{session = NSession});
        {error, ReasonCode} ->
            handle_out({pubrec, PacketId, ReasonCode}, PState)
    end.

%%--------------------------------------------------------------------
%% Handle Subscribe Request
%%--------------------------------------------------------------------

handle_subscribe(TopicFilters, PState) ->
    handle_subscribe(TopicFilters, [], PState).

handle_subscribe([], Acc, PState) ->
    {lists:reverse(Acc), PState};

handle_subscribe([{TopicFilter, SubOpts}|More], Acc, PState) ->
    {RC, PState1} = do_subscribe(TopicFilter, SubOpts, PState),
    handle_subscribe(More, [RC|Acc], PState1).

do_subscribe(TopicFilter, SubOpts = #{qos := QoS},
             PState = #protocol{client  = Client = #{mountpoint := Mountpoint},
                                session = Session}) ->
    Mount = fun(Msg) -> emqx_mountpoint:mount(Mountpoint, Msg) end,
    %% 1. Parse 2. Check 3. Enrich 5. MountPoint 6. Session
    SubOpts1 = maps:merge(?DEFAULT_SUBOPTS, SubOpts),
    {TopicFilter1, SubOpts2} = emqx_topic:parse(TopicFilter, SubOpts1),
    SubOpts3 = enrich_subopts(SubOpts2, PState),
    case check_subscribe(TopicFilter1, PState) of
        {ok, _, _} -> %% TODO:...
            TopicFilter2 = Mount(TopicFilter1),
            case emqx_session:subscribe(Client, TopicFilter2, SubOpts3, Session) of
                {ok, NSession} ->
                    {QoS, PState#protocol{session = NSession}};
                {error, RC} -> {RC, PState}
            end;
        {error, RC} -> {RC, PState}
    end.

<<<<<<< HEAD
check_sub_acl(TopicFilters, #pstate{credentials = #{is_superuser := IsSuper}})
        when IsSuper ->
    {ok, TopicFilters};
check_sub_acl(TopicFilters, #pstate{zone = Zone, credentials = Credentials}) ->
    EnableAcl = emqx_zone:get_env(Zone, enable_acl, false),
    lists:foldr(
      fun({Topic, SubOpts}, {ok, Acc}) when EnableAcl ->
              AllowTerm = {ok, [{Topic, SubOpts}|Acc]},
              DenyTerm = {error, [{Topic, SubOpts#{rc := ?RC_NOT_AUTHORIZED}}|Acc]},
              do_acl_check(subscribe, Credentials, Topic, AllowTerm, DenyTerm);
         (TopicFilter, {ok, Acc}) ->
              {ok, [TopicFilter | Acc]}
      end, {ok, []}, TopicFilters).

trace(recv, Packet) ->
    ?LOG(debug, "RECV ~s", [emqx_packet:format(Packet)]);
trace(send, Packet) ->
    ?LOG(debug, "SEND ~s", [emqx_packet:format(Packet)]).

inc_stats(recv, Type, PState = #pstate{recv_stats = Stats}) ->
    PState#pstate{recv_stats = inc_stats(Type, Stats)};

inc_stats(send, Type, PState = #pstate{send_stats = Stats}) ->
    PState#pstate{send_stats = inc_stats(Type, Stats)}.

inc_stats(Type, Stats = #{pkt := PktCnt, msg := MsgCnt}) ->
    Stats#{pkt := PktCnt + 1, msg := case Type =:= ?PUBLISH of
                                         true  -> MsgCnt + 1;
                                         false -> MsgCnt
                                     end}.

terminate(_Reason, #pstate{client_id = undefined}) ->
    ok;
terminate(_Reason, PState = #pstate{connected = false}) ->
    do_flapping_detect(disconnect, PState),
=======
enrich_subid(#{'Subscription-Identifier' := SubId}, TopicFilters) ->
    [{Topic, SubOpts#{subid => SubId}} || {Topic, SubOpts} <- TopicFilters];
enrich_subid(_Properties, TopicFilters) ->
    TopicFilters.

enrich_subopts(SubOpts, #protocol{proto_ver = ?MQTT_PROTO_V5}) ->
    SubOpts;
enrich_subopts(SubOpts, #protocol{client = #{zone := Zone,
                                             is_bridge := IsBridge}}) ->
    Rap = flag(IsBridge),
    Nl = flag(emqx_zone:get_env(Zone, ignore_loop_deliver, false)),
    SubOpts#{rap => Rap, nl => Nl}.

check_subscribe(TopicFilter, PState) ->
    pipeline([%%TODO: fun check_sub_caps/2,
              fun check_sub_acl/2], TopicFilter, PState).

%% Check Sub Caps
check_sub_caps(TopicFilter, #protocol{client = #{zone := Zone}}) ->
    emqx_mqtt_caps:check_sub(Zone, TopicFilter).

%% Check Sub ACL
check_sub_acl(_TopicFilter, #protocol{enable_acl = false}) ->
>>>>>>> 0a6468cf
    ok;
check_sub_acl(_TopicFilter, #protocol{client = #{is_superuser := true}}) ->
    ok;
check_sub_acl(TopicFilter, #protocol{client = Client}) ->
    case emqx_access_control:check_acl(Client, subscribe, TopicFilter) of
        allow -> ok;
        deny  -> {error, ?RC_NOT_AUTHORIZED}
    end.

%%--------------------------------------------------------------------
%% Handle Unsubscribe Request
%%--------------------------------------------------------------------

handle_unsubscribe(TopicFilters, PState) ->
    handle_unsubscribe(TopicFilters, [], PState).

handle_unsubscribe([], Acc, PState) ->
    {lists:reverse(Acc), PState};

handle_unsubscribe([TopicFilter|More], Acc, PState) ->
    {RC, PState1} = do_unsubscribe(TopicFilter, PState),
    handle_unsubscribe(More, [RC|Acc], PState1).

do_unsubscribe(TopicFilter, PState = #protocol{client   = Client = #{mountpoint := Mountpoint},
                                               session  = Session}) ->
    Mount = fun(Topic) -> emqx_mountpoint:mount(Mountpoint, Topic) end,
    TopicFilter1 = Mount(element(1, emqx_topic:parse(TopicFilter))),
    case emqx_session:unsubscribe(Client, TopicFilter1, Session) of
        {ok, NSession} ->
            {?RC_SUCCESS, PState#protocol{session = NSession}};
        {error, RC} -> {RC, PState}
    end.

%%--------------------------------------------------------------------
%% Pipeline
%%--------------------------------------------------------------------

pipeline([], Packet, PState) ->
    {ok, Packet, PState};

pipeline([Fun|More], Packet, PState) ->
    case Fun(Packet, PState) of
        ok -> pipeline(More, Packet, PState);
        {ok, NPState} ->
            pipeline(More, Packet, NPState);
        {ok, NPacket, NPState} ->
            pipeline(More, NPacket, NPState);
        {error, Reason} ->
            {error, Reason, PState};
        {error, Reason, NPState} ->
            {error, Reason, NPState}
    end.

%%--------------------------------------------------------------------
%% Helper functions
%%--------------------------------------------------------------------

sp(true)  -> 1;
sp(false) -> 0.

flag(true)  -> 1;
flag(false) -> 0.
<|MERGE_RESOLUTION|>--- conflicted
+++ resolved
@@ -675,43 +675,6 @@
         {error, RC} -> {RC, PState}
     end.
 
-<<<<<<< HEAD
-check_sub_acl(TopicFilters, #pstate{credentials = #{is_superuser := IsSuper}})
-        when IsSuper ->
-    {ok, TopicFilters};
-check_sub_acl(TopicFilters, #pstate{zone = Zone, credentials = Credentials}) ->
-    EnableAcl = emqx_zone:get_env(Zone, enable_acl, false),
-    lists:foldr(
-      fun({Topic, SubOpts}, {ok, Acc}) when EnableAcl ->
-              AllowTerm = {ok, [{Topic, SubOpts}|Acc]},
-              DenyTerm = {error, [{Topic, SubOpts#{rc := ?RC_NOT_AUTHORIZED}}|Acc]},
-              do_acl_check(subscribe, Credentials, Topic, AllowTerm, DenyTerm);
-         (TopicFilter, {ok, Acc}) ->
-              {ok, [TopicFilter | Acc]}
-      end, {ok, []}, TopicFilters).
-
-trace(recv, Packet) ->
-    ?LOG(debug, "RECV ~s", [emqx_packet:format(Packet)]);
-trace(send, Packet) ->
-    ?LOG(debug, "SEND ~s", [emqx_packet:format(Packet)]).
-
-inc_stats(recv, Type, PState = #pstate{recv_stats = Stats}) ->
-    PState#pstate{recv_stats = inc_stats(Type, Stats)};
-
-inc_stats(send, Type, PState = #pstate{send_stats = Stats}) ->
-    PState#pstate{send_stats = inc_stats(Type, Stats)}.
-
-inc_stats(Type, Stats = #{pkt := PktCnt, msg := MsgCnt}) ->
-    Stats#{pkt := PktCnt + 1, msg := case Type =:= ?PUBLISH of
-                                         true  -> MsgCnt + 1;
-                                         false -> MsgCnt
-                                     end}.
-
-terminate(_Reason, #pstate{client_id = undefined}) ->
-    ok;
-terminate(_Reason, PState = #pstate{connected = false}) ->
-    do_flapping_detect(disconnect, PState),
-=======
 enrich_subid(#{'Subscription-Identifier' := SubId}, TopicFilters) ->
     [{Topic, SubOpts#{subid => SubId}} || {Topic, SubOpts} <- TopicFilters];
 enrich_subid(_Properties, TopicFilters) ->
@@ -735,7 +698,6 @@
 
 %% Check Sub ACL
 check_sub_acl(_TopicFilter, #protocol{enable_acl = false}) ->
->>>>>>> 0a6468cf
     ok;
 check_sub_acl(_TopicFilter, #protocol{client = #{is_superuser := true}}) ->
     ok;
